--- conflicted
+++ resolved
@@ -252,33 +252,10 @@
         s = self.channels[channel].segments[segment]
         self.write_mem(channel, s.data, s.adr)
 
-<<<<<<< HEAD
     def multi_segment(self, times_voltages, channel, map=None, **kwargs):
         warnings.warn("deprecated", DeprecationWarning)
         c = self.channels[channel]
         del c.segments[:]
         for t, v in times_voltages:
             c.segment(t, v, **kwargs)
-        return c.serialize(map)
-=======
-    def segment(self, t, v, p=None, f=None,
-                order=3, aux=False, shift=0, trigger=True, end=True,
-                silence=False, stop=True, clear=True, wait=False):
-        warnings.warn("deprecated", DeprecationWarning)
-        segment = Segment()
-        first = dict(trigger=trigger, clear=clear, aux=aux)
-        mid = dict(aux=aux)
-        last = dict(silence=silence, end=end, wait=wait, aux=aux)
-        t = (t*(self.freq/2**shift)).astype(np.int)
-        v = (np.clip(v/self.max_out, -1, 1)*segment.max_val).astype(np.int16)
-        order = min(order, len(t) - 1)
-        if p is None:
-            segment.dac(t, v, first, mid, last, shift, order=order, stop=stop)
-        else:
-            v = (v/segment.cordic_gain).astype(np.int16)
-            p = (p/np.pi*segment.max_val).astype(np.int16)
-            if f is not None:
-                f = (f/self.freq*segment.max_val).astype(np.int16)
-            segment.dds(t, v, p, f, first, mid, last, shift, order=order)
-        return segment
->>>>>>> aea7522b
+        return c.serialize(map)