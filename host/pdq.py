--- conflicted
+++ resolved
@@ -169,13 +169,8 @@
                 frame, frame.dtype, frame.shape, len(bytes(frame.data)))
         return frame
 
-<<<<<<< HEAD
-    def frame(self, times, voltages, order=3, aux=None,
-            time_shift=0, wait=True, end=True, silence=False):
-=======
     def frame(self, t, v, order=3, aux=None,
-            shift=0, wait=True, end=True):
->>>>>>> 18118054
+            shift=0, wait=True, end=True, silence=False):
         """
         serialize frame data
         voltages in volts, times in seconds
@@ -187,11 +182,7 @@
         head[:] |= sum(words[:order + 1]) + 1 # 4b
         #head[:] |= 0<<4 # typ # 2
         head[0] |= wait<<6 # 1
-<<<<<<< HEAD
         head[-1] |= silence<<7 # 1
-=======
-        #head[-1] |= 0<<7 # silence # 1
->>>>>>> 18118054
         if aux is not None:
             head[:] |= aux[:len(head)]<<8 # 1
         head[:] |= shift<<9 # 4
@@ -209,7 +200,7 @@
         return self.pack_frame(*parts)
 
     def cordic_frame(self, t, v, p, f, aux=None,
-            shift=0, wait=True, end=True):
+            shift=0, wait=True, end=True, silence=True):
         words = [1, 2, 3, 3, 1, 2, 2]
 
         parts = []
@@ -217,7 +208,7 @@
         head[:] |= sum(words) + 1 # 4b
         head[:] |= 1<<4 # typ # 2
         head[0] |= wait<<6 # 1
-        #head[-1] |= 0<<7 # silence # 1
+        head[-1] |= silence<<7 # 1
         if aux is not None:
             head[:] |= aux[:len(head)]<<8 # 1
         head[:] |= shift<<9 # 4
